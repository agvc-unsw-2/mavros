/**
 * @brief Global Position plugin
 * @file global_position.cpp
 * @author Nuno Marques <n.marques21@hotmail.com>
 * @author Vladimir Ermakov <vooon341@gmail.com>
 *
 * @addtogroup plugin
 * @{
 */
/*
 * Copyright 2014,2017 Nuno Marques.
 * Copyright 2015,2016 Vladimir Ermakov.
 *
 * This file is part of the mavros package and subject to the license terms
 * in the top-level LICENSE file of the mavros repository.
 * https://github.com/mavlink/mavros/tree/master/LICENSE.md
 */

#include <angles/angles.h>
#include <mavros/mavros_plugin.h>
#include <eigen_conversions/eigen_msg.h>
#include <GeographicLib/Geocentric.hpp>

#include <std_msgs/Float64.h>
#include <nav_msgs/Odometry.h>
#include <sensor_msgs/NavSatFix.h>
#include <sensor_msgs/NavSatStatus.h>
#include <geometry_msgs/PoseStamped.h>
#include <geometry_msgs/TwistStamped.h>
#include <geometry_msgs/TransformStamped.h>
#include <geographic_msgs/GeoPointStamped.h>

#include <mavros_msgs/HomePosition.h>

namespace mavros {
namespace std_plugins {
/**
 * @brief Global position plugin.
 *
 * Publishes global position. Convertion from GPS LLA to ECEF allows
 * publishing local position to TF and PoseWithCovarianceStamped.
 *
 */
class GlobalPositionPlugin : public plugin::PluginBase {
public:
	GlobalPositionPlugin() : PluginBase(),
		gp_nh("~global_position"),
		tf_send(false),
<<<<<<< HEAD
		tf_invert(false),
		rot_cov(99999.0)
	{ };
=======
		rot_cov(99999.0),
		use_relative_alt(true),
		is_map_init(false)
	{ }
>>>>>>> 48e119fa

	void initialize(UAS &uas_)
	{
		PluginBase::initialize(uas_);

		// general params
		gp_nh.param<std::string>("frame_id", frame_id, "map");
		gp_nh.param<std::string>("child_frame_id", child_frame_id, "base_link");
		gp_nh.param("rot_covariance", rot_cov, 99999.0);
		gp_nh.param("gps_uere", gps_uere, 1.0);
		gp_nh.param("use_relative_alt", use_relative_alt, true);
		// tf subsection
<<<<<<< HEAD
		gp_nh.param("tf/invert", tf_invert, false);
		gp_nh.param("tf/send", tf_send, true);
=======
		gp_nh.param("tf/send", tf_send, false);
>>>>>>> 48e119fa
		gp_nh.param<std::string>("tf/frame_id", tf_frame_id, "map");
		gp_nh.param<std::string>("tf/global_frame_id", tf_global_frame_id, "earth");	// The global_origin should be represented as "earth" coordinate frame (ECEF) (REP 105)
		gp_nh.param<std::string>("tf/child_frame_id", tf_child_frame_id, "base_link");

		UAS_DIAG(m_uas).add("GPS", this, &GlobalPositionPlugin::gps_diag_run);

		// gps data
		raw_fix_pub = gp_nh.advertise<sensor_msgs::NavSatFix>("raw/fix", 10);
		raw_vel_pub = gp_nh.advertise<geometry_msgs::TwistStamped>("raw/gps_vel", 10);

		// fused global position
		gp_fix_pub = gp_nh.advertise<sensor_msgs::NavSatFix>("global", 10);
		gp_odom_pub = gp_nh.advertise<nav_msgs::Odometry>("local", 10);
		gp_rel_alt_pub = gp_nh.advertise<std_msgs::Float64>("rel_alt", 10);
		gp_hdg_pub = gp_nh.advertise<std_msgs::Float64>("compass_hdg", 10);

		// global origin
		gp_global_origin_pub = gp_nh.advertise<geographic_msgs::GeoPointStamped>("gp_origin", 10);
		gp_set_global_origin_sub = gp_nh.subscribe("set_gp_origin", 10, &GlobalPositionPlugin::set_gp_origin_cb, this);

		// home position subscriber to set "map" origin
		// TODO use UAS
		hp_sub = gp_nh.subscribe("home", 10, &GlobalPositionPlugin::home_position_cb, this);

		// offset from local position to the global origin ("earth")
		gp_global_offset_pub = gp_nh.advertise<geometry_msgs::PoseStamped>("gp_lp_offset", 10);
	}

	Subscriptions get_subscriptions()
	{
		return {
				make_handler(&GlobalPositionPlugin::handle_gps_raw_int),
				// GPS_STATUS: there no corresponding ROS message, and it is not supported by APM
				make_handler(&GlobalPositionPlugin::handle_global_position_int),
				make_handler(&GlobalPositionPlugin::handle_gps_global_origin),
				make_handler(&GlobalPositionPlugin::handle_lpned_system_global_offset)
		};
	}

private:
	ros::NodeHandle gp_nh;

	ros::Publisher raw_fix_pub;
	ros::Publisher raw_vel_pub;
	ros::Publisher gp_odom_pub;
	ros::Publisher gp_fix_pub;
	ros::Publisher gp_hdg_pub;
	ros::Publisher gp_rel_alt_pub;
	ros::Publisher gp_global_origin_pub;
	ros::Publisher gp_global_offset_pub;

	ros::Subscriber gp_set_global_origin_sub;
	ros::Subscriber hp_sub;

	std::string frame_id;		//!< origin frame for topic headers
	std::string child_frame_id;	//!< body-fixed frame for topic headers
	std::string tf_frame_id;	//!< origin for TF
	std::string tf_global_frame_id;	//!< global origin for TF
	std::string tf_child_frame_id;	//!< frame for TF and Pose
<<<<<<< HEAD
	bool tf_invert;
=======

>>>>>>> 48e119fa
	bool tf_send;
	bool use_relative_alt;
	bool is_map_init;

	double rot_cov;
	double gps_uere;

	Eigen::Vector3d map_origin {};	//!< geodetic origin of map frame [lla]
	Eigen::Vector3d ecef_origin {};	//!< geocentric origin of map frame [m]
	Eigen::Vector3d local_ecef {};	//!< local ECEF coordinates on map frame [m]

	template<typename MsgT>
	inline void fill_lla(MsgT &msg, sensor_msgs::NavSatFix::Ptr fix)
	{
		fix->latitude = msg.lat / 1E7;		// deg
		fix->longitude = msg.lon / 1E7;		// deg
		fix->altitude = msg.alt / 1E3 + m_uas->geoid_to_ellipsoid_height(fix);	// in meters
	}

	inline void fill_unknown_cov(sensor_msgs::NavSatFix::Ptr fix)
	{
		fix->position_covariance.fill(0.0);
		fix->position_covariance[0] = -1.0;
		fix->position_covariance_type = sensor_msgs::NavSatFix::COVARIANCE_TYPE_UNKNOWN;
	}

	/* -*- message handlers -*- */

	void handle_gps_raw_int(const mavlink::mavlink_message_t *msg, mavlink::common::msg::GPS_RAW_INT &raw_gps)
	{
		auto fix = boost::make_shared<sensor_msgs::NavSatFix>();

		fix->header = m_uas->synchronized_header(child_frame_id, raw_gps.time_usec);

		fix->status.service = sensor_msgs::NavSatStatus::SERVICE_GPS;
		if (raw_gps.fix_type > 2)
			fix->status.status = sensor_msgs::NavSatStatus::STATUS_FIX;
		else {
			ROS_WARN_THROTTLE_NAMED(30, "global_position", "GP: No GPS fix");
			fix->status.status = sensor_msgs::NavSatStatus::STATUS_NO_FIX;
		}

		fill_lla(raw_gps, fix);

		float eph = (raw_gps.eph != UINT16_MAX) ? raw_gps.eph / 1E2F : NAN;
		float epv = (raw_gps.epv != UINT16_MAX) ? raw_gps.epv / 1E2F : NAN;

		ftf::EigenMapCovariance3d gps_cov(fix->position_covariance.data());

		// With mavlink v2.0 use accuracies reported by sensor
		if (msg->magic == MAVLINK_STX &&
				raw_gps.h_acc > 0 && raw_gps.v_acc > 0) {
			gps_cov.diagonal() << std::pow(raw_gps.h_acc / 1E3, 2), std::pow(raw_gps.h_acc / 1E3, 2), std::pow(raw_gps.v_acc / 1E3, 2);
			fix->position_covariance_type = sensor_msgs::NavSatFix::COVARIANCE_TYPE_DIAGONAL_KNOWN;
		}
		// With mavlink v1.0 approximate accuracies by DOP
		else if (!std::isnan(eph) && !std::isnan(epv)) {
			gps_cov.diagonal() << std::pow(eph * gps_uere, 2), std::pow(eph * gps_uere, 2), std::pow(epv * gps_uere, 2);
			fix->position_covariance_type = sensor_msgs::NavSatFix::COVARIANCE_TYPE_APPROXIMATED;
		}
		else {
			fill_unknown_cov(fix);
		}

		// store & publish
		m_uas->update_gps_fix_epts(fix, eph, epv, raw_gps.fix_type, raw_gps.satellites_visible);
		raw_fix_pub.publish(fix);

		if (raw_gps.vel != UINT16_MAX &&
					raw_gps.cog != UINT16_MAX) {
			double speed = raw_gps.vel / 1E2;				// m/s
			double course = angles::from_degrees(raw_gps.cog / 1E2);	// rad

			auto vel = boost::make_shared<geometry_msgs::TwistStamped>();

			vel->header.stamp = fix->header.stamp;
			vel->header.frame_id = frame_id;

			// From nmea_navsat_driver
			vel->twist.linear.x = speed * std::sin(course);
			vel->twist.linear.y = speed * std::cos(course);

			raw_vel_pub.publish(vel);
		}
	}

	void handle_gps_global_origin(const mavlink::mavlink_message_t *msg, mavlink::common::msg::GPS_GLOBAL_ORIGIN &glob_orig)
	{
		auto g_origin = boost::make_shared<geographic_msgs::GeoPointStamped>();
		// auto header = m_uas->synchronized_header(frame_id, glob_orig.time_boot_ms);	#TODO: requires Mavlink msg update

		g_origin->header.frame_id = tf_global_frame_id;
		g_origin->header.stamp = ros::Time::now();

		try {
			/**
			 * @brief Conversion from geodetic coordinates (LLA) to ECEF (Earth-Centered, Earth-Fixed)
			 * Note: "earth" frame, in ECEF, of the global origin
			 */
			GeographicLib::Geocentric earth(GeographicLib::Constants::WGS84_a(),
					GeographicLib::Constants::WGS84_f());

			earth.Forward(glob_orig.latitude / 1E7, glob_orig.longitude / 1E7, glob_orig.altitude / 1E3,
					g_origin->position.latitude, g_origin->position.longitude, g_origin->position.altitude);

			gp_global_origin_pub.publish(g_origin);
		}
		catch (const std::exception& e) {
			ROS_INFO_STREAM("GP: Caught exception: " << e.what() << std::endl);
		}
	}

	/** @todo Handler for GLOBAL_POSITION_INT_COV */

	void handle_global_position_int(const mavlink::mavlink_message_t *msg, mavlink::common::msg::GLOBAL_POSITION_INT &gpos)
	{
		auto odom = boost::make_shared<nav_msgs::Odometry>();
		auto fix = boost::make_shared<sensor_msgs::NavSatFix>();
		auto relative_alt = boost::make_shared<std_msgs::Float64>();
		auto compass_heading = boost::make_shared<std_msgs::Float64>();

		auto header = m_uas->synchronized_header(child_frame_id, gpos.time_boot_ms);

		// Global position fix
		fix->header = header;

		fill_lla(gpos, fix);

		// fill GPS status fields using GPS_RAW data
		auto raw_fix = m_uas->get_gps_fix();
		if (raw_fix) {
			fix->status.service = raw_fix->status.service;
			fix->status.status = raw_fix->status.status;
			fix->position_covariance = raw_fix->position_covariance;
			fix->position_covariance_type = raw_fix->position_covariance_type;
		}
		else {
			// no GPS_RAW_INT -> fix status unknown
			fix->status.service = sensor_msgs::NavSatStatus::SERVICE_GPS;
			fix->status.status = sensor_msgs::NavSatStatus::STATUS_NO_FIX;

			// we don't know covariance
			fill_unknown_cov(fix);
		}

		relative_alt->data = gpos.relative_alt / 1E3;	// in meters
		compass_heading->data = (gpos.hdg != UINT16_MAX) ? gpos.hdg / 1E2 : NAN;	// in degrees

		/**
		 * @brief Global position odometry:
		 *
		 * X: spherical coordinate X-axis (meters)
		 * Y: spherical coordinate Y-axis (meters)
		 * Z: spherical coordinate Z-axis (meters)
		 * VX: latitude vel (m/s)
		 * VY: longitude vel (m/s)
		 * VZ: altitude vel (m/s)
		 * Angular rates: unknown
		 * Pose covariance: computed, with fixed diagonal
		 * Velocity covariance: unknown
		 */
		odom->header.stamp = header.stamp;
		odom->header.frame_id = frame_id;
		odom->child_frame_id = child_frame_id;

		// Linear velocity
		tf::vectorEigenToMsg(Eigen::Vector3d(gpos.vy, gpos.vx, gpos.vz) / 1E2,
					odom->twist.twist.linear);

		// Velocity covariance unknown
		ftf::EigenMapCovariance6d vel_cov_out(odom->twist.covariance.data());
		vel_cov_out.fill(0.0);
		vel_cov_out(0) = -1.0;

		// Current fix in ECEF
		Eigen::Vector3d map_point;

		try {
			/**
			 * @brief Conversion from geodetic coordinates (LLA) to ECEF (Earth-Centered, Earth-Fixed)
			 *
			 * Note: "ecef_origin" is the origin of "map" frame, in ECEF, and the local coordinates are
			 * in spherical coordinates, with the orientation in ENU (just like what is applied
			 * on Gazebo)
			 */
			GeographicLib::Geocentric map(GeographicLib::Constants::WGS84_a(),
						GeographicLib::Constants::WGS84_f());

			/**
			 * @brief Checks if the "map" origin is set.
			 * - If not, and the home position is also not received, it sets the current fix as the origin;
			 * - If the home position is received, it sets the "map" origin;
			 * - If the "map" origin is set, then it applies the rotations to the offset between the origin
			 * and the current local geocentric coordinates.
			 */
			// Current fix to ECEF
			map.Forward(fix->latitude, fix->longitude, fix->altitude,
						map_point.x(), map_point.y(), map_point.z());

			// Set the current fix as the "map" origin if it's not set
			if (!is_map_init) {
				map_origin.x() = fix->latitude;
				map_origin.y() = fix->longitude;
				map_origin.z() = fix->altitude;

				ecef_origin = map_point; // Local position is zero
				is_map_init = true;
			}
		}
		catch (const std::exception& e) {
			ROS_INFO_STREAM("GP: Caught exception: " << e.what() << std::endl);
		}

		// Compute the local coordinates in ECEF
		local_ecef = map_point - ecef_origin;
		// Compute the local coordinates in ENU
		tf::pointEigenToMsg(ftf::transform_frame_ecef_enu(local_ecef, map_origin), odom->pose.pose.position);

		/**
		 * @brief By default, we are using the relative altitude instead of the geocentric
		 * altitude, which is relative to the WGS-84 ellipsoid
		 */
		if (use_relative_alt)
			odom->pose.pose.position.z = relative_alt->data;

		odom->pose.pose.orientation = m_uas->get_attitude_orientation_enu();

		// Use ENU covariance to build XYZRPY covariance
		ftf::EigenMapConstCovariance3d gps_cov(fix->position_covariance.data());
		ftf::EigenMapCovariance6d pos_cov_out(odom->pose.covariance.data());
		pos_cov_out.setZero();
		pos_cov_out.block<3, 3>(0, 0) = gps_cov;
		pos_cov_out.block<3, 3>(3, 3).diagonal() <<
							rot_cov,
								rot_cov,
									rot_cov;

		// publish
		gp_fix_pub.publish(fix);
		gp_odom_pub.publish(odom);
		gp_rel_alt_pub.publish(relative_alt);
		gp_hdg_pub.publish(compass_heading);

		// TF
		if (tf_send) {
			geometry_msgs::TransformStamped transform;

			transform.header.stamp = odom->header.stamp;
			transform.header.frame_id = tf_frame_id;
			transform.child_frame_id = tf_child_frame_id;

			// setRotation()
			transform.transform.rotation = odom->pose.pose.orientation;

			// setOrigin()
			transform.transform.translation.x = odom->pose.pose.position.x;
			transform.transform.translation.y = odom->pose.pose.position.y;
			transform.transform.translation.z = odom->pose.pose.position.z;

<<<<<<< HEAD
			if(tf_invert) {
				Eigen::Quaterniond rot;
				tf::quaternionMsgToEigen(transform.transform.rotation, rot);
				rot = rot.inverse();
				tf::quaternionEigenToMsg(rot, transform.transform.rotation);
				transform.transform.translation.x *= -1.0;
				transform.transform.translation.y *= -1.0;
				transform.transform.translation.z *= -1.0;
			}

			uas->tf2_broadcaster.sendTransform(transform);
=======
			m_uas->tf2_broadcaster.sendTransform(transform);
		}
	}

	void handle_lpned_system_global_offset(const mavlink::mavlink_message_t *msg, mavlink::common::msg::LOCAL_POSITION_NED_SYSTEM_GLOBAL_OFFSET &offset)
	{
		auto global_offset = boost::make_shared<geometry_msgs::PoseStamped>();
		global_offset->header = m_uas->synchronized_header(tf_global_frame_id, offset.time_boot_ms);

		auto enu_position = ftf::transform_frame_ned_enu(Eigen::Vector3d(offset.x, offset.y, offset.z));
		auto enu_baselink_orientation = ftf::transform_orientation_aircraft_baselink(
					ftf::transform_orientation_ned_enu(
						ftf::quaternion_from_rpy(offset.roll, offset.pitch, offset.yaw)));

		tf::pointEigenToMsg(enu_position, global_offset->pose.position);
		tf::quaternionEigenToMsg(enu_baselink_orientation, global_offset->pose.orientation);

		gp_global_offset_pub.publish(global_offset);

		// TF
		if (tf_send) {
			geometry_msgs::TransformStamped transform;

			transform.header.stamp = global_offset->header.stamp;
			transform.header.frame_id = tf_global_frame_id;
			transform.child_frame_id = tf_frame_id;

			// setRotation()
			transform.transform.rotation = global_offset->pose.orientation;

			// setOrigin()
			transform.transform.translation.x = global_offset->pose.position.x;
			transform.transform.translation.y = global_offset->pose.position.y;
			transform.transform.translation.z = global_offset->pose.position.z;

			m_uas->tf2_broadcaster.sendTransform(transform);
>>>>>>> 48e119fa
		}
	}

	/* -*- diagnostics -*- */
	void gps_diag_run(diagnostic_updater::DiagnosticStatusWrapper &stat)
	{
		int fix_type, satellites_visible;
		float eph, epv;

		m_uas->get_gps_epts(eph, epv, fix_type, satellites_visible);

		if (satellites_visible <= 0)
			stat.summary(2, "No satellites");
		else if (fix_type < 2)
			stat.summary(1, "No fix");
		else if (fix_type == 2)
			stat.summary(0, "2D fix");
		else if (fix_type >= 3)
			stat.summary(0, "3D fix");

		stat.addf("Satellites visible", "%zd", satellites_visible);
		stat.addf("Fix type", "%d", fix_type);

		if (!std::isnan(eph))
			stat.addf("EPH (m)", "%.2f", eph);
		else
			stat.add("EPH (m)", "Unknown");

		if (!std::isnan(epv))
			stat.addf("EPV (m)", "%.2f", epv);
		else
			stat.add("EPV (m)", "Unknown");
	}

	/* -*- callbacks -*- */

	void home_position_cb(const mavros_msgs::HomePosition::ConstPtr &req)
	{
		map_origin.x() = req->geo.latitude;
		map_origin.y() = req->geo.longitude;
		map_origin.z() = req->geo.altitude;

		try {
			/**
			 * @brief Conversion from geodetic coordinates (LLA) to ECEF (Earth-Centered, Earth-Fixed)
			 */
			GeographicLib::Geocentric map(GeographicLib::Constants::WGS84_a(),
						GeographicLib::Constants::WGS84_f());

			// map_origin to ECEF
			map.Forward(map_origin.x(), map_origin.y(), map_origin.z(),
						ecef_origin.x(), ecef_origin.y(), ecef_origin.z());
		}
		catch (const std::exception& e) {
			ROS_INFO_STREAM("GP: Caught exception: " << e.what() << std::endl);
		}

		is_map_init = true;
	}

	void set_gp_origin_cb(const geographic_msgs::GeoPointStamped::ConstPtr &req)
	{
		mavlink::common::msg::SET_GPS_GLOBAL_ORIGIN gpo;

		Eigen::Vector3d global_position;

		gpo.target_system = m_uas->get_tgt_system();
		// gpo.time_boot_ms = stamp.toNSec() / 1000;	#TODO: requires Mavlink msg update

		gpo.latitude = req->position.latitude * 1E7;
		gpo.longitude = req->position.longitude * 1E7;
		gpo.altitude = req->position.altitude * 1E3 + m_uas->ellipsoid_to_geoid_height(&req->position);

		UAS_FCU(m_uas)->send_message_ignore_drop(gpo);
	}
};
}	// namespace std_plugins
}	// namespace mavros

#include <pluginlib/class_list_macros.h>
PLUGINLIB_EXPORT_CLASS(mavros::std_plugins::GlobalPositionPlugin, mavros::plugin::PluginBase)<|MERGE_RESOLUTION|>--- conflicted
+++ resolved
@@ -46,16 +46,11 @@
 	GlobalPositionPlugin() : PluginBase(),
 		gp_nh("~global_position"),
 		tf_send(false),
-<<<<<<< HEAD
 		tf_invert(false),
-		rot_cov(99999.0)
-	{ };
-=======
 		rot_cov(99999.0),
 		use_relative_alt(true),
 		is_map_init(false)
 	{ }
->>>>>>> 48e119fa
 
 	void initialize(UAS &uas_)
 	{
@@ -68,12 +63,8 @@
 		gp_nh.param("gps_uere", gps_uere, 1.0);
 		gp_nh.param("use_relative_alt", use_relative_alt, true);
 		// tf subsection
-<<<<<<< HEAD
 		gp_nh.param("tf/invert", tf_invert, false);
 		gp_nh.param("tf/send", tf_send, true);
-=======
-		gp_nh.param("tf/send", tf_send, false);
->>>>>>> 48e119fa
 		gp_nh.param<std::string>("tf/frame_id", tf_frame_id, "map");
 		gp_nh.param<std::string>("tf/global_frame_id", tf_global_frame_id, "earth");	// The global_origin should be represented as "earth" coordinate frame (ECEF) (REP 105)
 		gp_nh.param<std::string>("tf/child_frame_id", tf_child_frame_id, "base_link");
@@ -133,11 +124,8 @@
 	std::string tf_frame_id;	//!< origin for TF
 	std::string tf_global_frame_id;	//!< global origin for TF
 	std::string tf_child_frame_id;	//!< frame for TF and Pose
-<<<<<<< HEAD
 	bool tf_invert;
-=======
-
->>>>>>> 48e119fa
+
 	bool tf_send;
 	bool use_relative_alt;
 	bool is_map_init;
@@ -397,7 +385,6 @@
 			transform.transform.translation.y = odom->pose.pose.position.y;
 			transform.transform.translation.z = odom->pose.pose.position.z;
 
-<<<<<<< HEAD
 			if(tf_invert) {
 				Eigen::Quaterniond rot;
 				tf::quaternionMsgToEigen(transform.transform.rotation, rot);
@@ -408,8 +395,6 @@
 				transform.transform.translation.z *= -1.0;
 			}
 
-			uas->tf2_broadcaster.sendTransform(transform);
-=======
 			m_uas->tf2_broadcaster.sendTransform(transform);
 		}
 	}
@@ -446,7 +431,6 @@
 			transform.transform.translation.z = global_offset->pose.position.z;
 
 			m_uas->tf2_broadcaster.sendTransform(transform);
->>>>>>> 48e119fa
 		}
 	}
 
