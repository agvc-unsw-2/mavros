/**
 * @brief SetpointRAW plugin
 * @file setpoint_raw.cpp
 * @author Vladimir Ermakov <vooon341@gmail.com>
 *
 * @addtogroup plugin
 * @{
 */
/*
 * Copyright 2015,2016 Vladimir Ermakov.
 *
 * This file is part of the mavros package and subject to the license terms
 * in the top-level LICENSE file of the mavros repository.
 * https://github.com/mavlink/mavros/tree/master/LICENSE.md
 */

#include <mavros/mavros_plugin.h>
#include <mavros/setpoint_mixin.h>
#include <eigen_conversions/eigen_msg.h>
#include <mav_msgs/RollPitchYawrateThrust.h>
#include <tf/transform_datatypes.h>

#include <mavros_msgs/AttitudeTarget.h>
#include <mavros_msgs/PositionTarget.h>
#include <mavros_msgs/GlobalPositionTarget.h>

namespace mavros {
namespace std_plugins {
/**
 * @brief Setpoint RAW plugin
 *
 * Send position setpoints and publish current state (return loop).
 * User can decide what set of filed needed for operation via IGNORE bits.
 */
class SetpointRawPlugin : public plugin::PluginBase,
	private plugin::SetPositionTargetLocalNEDMixin<SetpointRawPlugin>,
	private plugin::SetPositionTargetGlobalIntMixin<SetpointRawPlugin>,
	private plugin::SetAttitudeTargetMixin<SetpointRawPlugin> {
public:
	SetpointRawPlugin() : PluginBase(),
		sp_nh("~setpoint_raw")
	{ }

	void initialize(UAS &uas_)
	{
		PluginBase::initialize(uas_);

		bool tf_listen;

		ignore_rpyt_messages_ = false;
		if(!sp_nh.getParam("thrust_scaling_factor", thrust_scaling_)){
			ROS_FATAL("No thrust scaling factor found, DO NOT FLY");
			ignore_rpyt_messages_ = true;
		}
		if(!sp_nh.getParam("system_mass_kg", system_mass_kg_)){
			ROS_FATAL("No system mass found, DO NOT FLY");
			ignore_rpyt_messages_ = true;
		}
	    if(!sp_nh.getParam("yaw_rate_scaling_factor", yaw_rate_scaling_)){
	      ROS_FATAL("No yaw rate scaling factor found, DO NOT FLY");
	      ignore_rpyt_messages_ = true;
	    }

<<<<<<< HEAD
            ROS_INFO("rpyt cb success init!");

		local_sub = sp_nh.subscribe("local", 10, &SetpointRawPlugin::local_cb, this);
		global_sub = sp_nh.subscribe("global", 10, &SetpointRawPlugin::global_cb, this);
		attitude_sub = sp_nh.subscribe("attitude", 10, &SetpointRawPlugin::attitude_cb, this);
		rpyt_sub = sp_nh.subscribe("roll_pitch_yawrate_thrust", 10, &SetpointRawPlugin::rpyt_cb,
		this, ros::TransportHints().tcpNoDelay());
=======
		local_sub = sp_nh.subscribe("local", 10, &SetpointRawPlugin::local_cb, this);
		global_sub = sp_nh.subscribe("global", 10, &SetpointRawPlugin::global_cb, this);
		attitude_sub = sp_nh.subscribe("attitude", 10, &SetpointRawPlugin::attitude_cb, this);
		rpyt_sub = sp_nh.subscribe("roll_pitch_yawrate_thrust", 10, &SetpointRawPlugin::rpyt_cb, this);
>>>>>>> 3e04f584
		target_local_pub = sp_nh.advertise<mavros_msgs::PositionTarget>("target_local", 10);
		target_global_pub = sp_nh.advertise<mavros_msgs::GlobalPositionTarget>("target_global", 10);
		target_attitude_pub = sp_nh.advertise<mavros_msgs::AttitudeTarget>("target_attitude", 10);
	}

	Subscriptions get_subscriptions()
	{
		return {
				make_handler(&SetpointRawPlugin::handle_position_target_local_ned),
				make_handler(&SetpointRawPlugin::handle_position_target_global_int),
				make_handler(&SetpointRawPlugin::handle_attitude_target),
		};
	}

private:
	friend class SetPositionTargetLocalNEDMixin;
	friend class SetPositionTargetGlobalIntMixin;
	friend class SetAttitudeTargetMixin;
	ros::NodeHandle sp_nh;

	ros::Subscriber local_sub, global_sub, attitude_sub, rpyt_sub;
	ros::Publisher target_local_pub, target_global_pub, target_attitude_pub;
	double thrust_scaling_, system_mass_kg_, yaw_rate_scaling_;
	bool ignore_rpyt_messages_;

	/* -*- message handlers -*- */
	void handle_position_target_local_ned(const mavlink::mavlink_message_t *msg, mavlink::common::msg::POSITION_TARGET_LOCAL_NED &tgt)
	{
		// Transform desired position,velocities,and accels from ENU to NED frame
		auto position = ftf::transform_frame_ned_enu(Eigen::Vector3d(tgt.x, tgt.y, tgt.z));
		auto velocity = ftf::transform_frame_ned_enu(Eigen::Vector3d(tgt.vx, tgt.vy, tgt.vz));
		auto af = ftf::transform_frame_ned_enu(Eigen::Vector3d(tgt.afx, tgt.afy, tgt.afz));
		float yaw = ftf::quaternion_get_yaw(
					ftf::transform_orientation_aircraft_baselink(
						ftf::transform_orientation_ned_enu(
							ftf::quaternion_from_rpy(0.0, 0.0, tgt.yaw))));
		Eigen::Vector3d ang_vel_ned(0.0, 0.0, tgt.yaw_rate);
		auto ang_vel_enu = ftf::transform_frame_ned_enu(ang_vel_ned);
		float yaw_rate = ang_vel_enu.z();

		auto target = boost::make_shared<mavros_msgs::PositionTarget>();

		target->header.stamp = m_uas->synchronise_stamp(tgt.time_boot_ms);
		target->coordinate_frame = tgt.coordinate_frame;
		target->type_mask = tgt.type_mask;
		tf::pointEigenToMsg(position, target->position);
		tf::vectorEigenToMsg(velocity, target->velocity);
		tf::vectorEigenToMsg(af, target->acceleration_or_force);
		target->yaw = yaw;
		target->yaw_rate = yaw_rate;

		target_local_pub.publish(target);
	}

	void handle_position_target_global_int(const mavlink::mavlink_message_t *msg, mavlink::common::msg::POSITION_TARGET_GLOBAL_INT &tgt)
	{
		// Transform desired velocities from ENU to NED frame
		auto velocity = ftf::transform_frame_ned_enu(Eigen::Vector3d(tgt.vx, tgt.vy, tgt.vz));
		auto af = ftf::transform_frame_ned_enu(Eigen::Vector3d(tgt.afx, tgt.afy, tgt.afz));
		float yaw = ftf::quaternion_get_yaw(
					ftf::transform_orientation_aircraft_baselink(
						ftf::transform_orientation_ned_enu(
							ftf::quaternion_from_rpy(0.0, 0.0, tgt.yaw))));
		Eigen::Vector3d ang_vel_ned(0.0, 0.0, tgt.yaw_rate);
		auto ang_vel_enu = ftf::transform_frame_ned_enu(ang_vel_ned);
		float yaw_rate = ang_vel_enu.z();

		auto target = boost::make_shared<mavros_msgs::GlobalPositionTarget>();

		target->header.stamp = m_uas->synchronise_stamp(tgt.time_boot_ms);
		target->coordinate_frame = tgt.coordinate_frame;
		target->type_mask = tgt.type_mask;
		target->latitude = tgt.lat_int / 1e7;
		target->longitude = tgt.lon_int / 1e7;
		target->altitude = tgt.alt;
		tf::vectorEigenToMsg(velocity, target->velocity);
		tf::vectorEigenToMsg(af, target->acceleration_or_force);
		target->yaw = yaw;
		target->yaw_rate = yaw_rate;

		target_global_pub.publish(target);
	}

	void handle_attitude_target(const mavlink::mavlink_message_t *msg, mavlink::common::msg::ATTITUDE_TARGET &tgt)
	{
		// Transform orientation from baselink -> ENU
		// to aircraft -> NED
		auto orientation = ftf::transform_orientation_ned_enu(
					ftf::transform_orientation_baselink_aircraft(
						Eigen::Quaterniond(tgt.q[0], tgt.q[1], tgt.q[2], tgt.q[3])));

		auto body_rate = ftf::transform_frame_baselink_aircraft(Eigen::Vector3d(tgt.body_roll_rate, tgt.body_pitch_rate, tgt.body_yaw_rate));

		auto target = boost::make_shared<mavros_msgs::AttitudeTarget>();

		target->header.stamp = m_uas->synchronise_stamp(tgt.time_boot_ms);
		target->type_mask = tgt.type_mask;
		tf::quaternionEigenToMsg(orientation, target->orientation);
		tf::vectorEigenToMsg(body_rate, target->body_rate);
		target->thrust = tgt.thrust;

		target_attitude_pub.publish(target);
	}

	/* -*- callbacks -*- */

	void local_cb(const mavros_msgs::PositionTarget::ConstPtr &req)
	{
		Eigen::Vector3d position, velocity, af;
		float yaw, yaw_rate;

		tf::pointMsgToEigen(req->position, position);
		tf::vectorMsgToEigen(req->velocity, velocity);
		tf::vectorMsgToEigen(req->acceleration_or_force, af);

		// Transform frame ENU->NED
		position = ftf::transform_frame_enu_ned(position);
		velocity = ftf::transform_frame_enu_ned(velocity);
		af = ftf::transform_frame_enu_ned(af);
		yaw = ftf::quaternion_get_yaw(
					ftf::transform_orientation_aircraft_baselink(
						ftf::transform_orientation_ned_enu(
							ftf::quaternion_from_rpy(0.0, 0.0, req->yaw))));
		Eigen::Vector3d ang_vel_enu(0.0, 0.0, req->yaw_rate);
		auto ang_vel_ned = ftf::transform_frame_ned_enu(ang_vel_enu);
		yaw_rate = ang_vel_ned.z();

		set_position_target_local_ned(
					req->header.stamp.toNSec() / 1000000,
					req->coordinate_frame,
					req->type_mask,
					position,
					velocity,
					af,
					yaw, yaw_rate);
	}

	void global_cb(const mavros_msgs::GlobalPositionTarget::ConstPtr &req)
	{
		Eigen::Vector3d velocity, af;
		float yaw, yaw_rate;

		tf::vectorMsgToEigen(req->velocity, velocity);
		tf::vectorMsgToEigen(req->acceleration_or_force, af);

		// Transform frame ENU->NED
		velocity = ftf::transform_frame_enu_ned(velocity);
		af = ftf::transform_frame_enu_ned(af);
		yaw = ftf::quaternion_get_yaw(
					ftf::transform_orientation_aircraft_baselink(
						ftf::transform_orientation_ned_enu(
							ftf::quaternion_from_rpy(0.0, 0.0, req->yaw))));
		Eigen::Vector3d ang_vel_enu(0.0, 0.0, req->yaw_rate);
		auto ang_vel_ned = ftf::transform_frame_ned_enu(ang_vel_enu);
		yaw_rate = ang_vel_ned.z();

		set_position_target_global_int(
					req->header.stamp.toNSec() / 1000000,
					req->coordinate_frame,
					req->type_mask,
					req->latitude * 1e7,
					req->longitude * 1e7,
					req->altitude,
					velocity,
					af,
					yaw, yaw_rate);
	}

	void attitude_cb(const mavros_msgs::AttitudeTarget::ConstPtr &req)
	{
		double thrust_scaling;
		Eigen::Quaterniond desired_orientation;
		Eigen::Vector3d baselink_angular_rate;
		Eigen::Vector3d body_rate;
		double thrust;

		// Set Thrust scaling in px4_config.yaml, setpoint_raw block.
		// ignore thrust is false by default, unless no thrust scalling is set or thrust is zero
		auto ignore_thrust = req->thrust != 0.0 && !sp_nh.getParam("thrust_scaling", thrust_scaling);

		if (ignore_thrust) {
			// I believe it's safer without sending zero thrust, but actually ignoring the actuation.
			ROS_FATAL_THROTTLE_NAMED(5, "setpoint_raw", "Recieved thrust, but ignore_thrust is true: "
				"the most likely cause of this is a failure to specify the thrust_scaling parameters "
				"on px4/apm_config.yaml. Actuation will be ignored.");
			return;
		} else {
			if (thrust_scaling == 0.0) {
				ROS_WARN_THROTTLE_NAMED(5, "setpoint_raw", "thrust_scaling parameter is set to zero.");
			}
			thrust = std::min(1.0, std::max(0.0, req->thrust * thrust_scaling));
		}

		// Take care of attitude setpoint
		desired_orientation = ftf::to_eigen(req->orientation);

		// Transform desired orientation to represent aircraft->NED,
		// MAVROS operates on orientation of base_link->ENU
		auto ned_desired_orientation = ftf::transform_orientation_enu_ned(
			ftf::transform_orientation_baselink_aircraft(desired_orientation));

		body_rate = ftf::transform_frame_baselink_aircraft(
			ftf::to_eigen(req->body_rate));

		set_attitude_target(
					req->header.stamp.toNSec() / 1000000,
					req->type_mask,
					ned_desired_orientation,
					body_rate,
					thrust);

	}

    void rpyt_cb(const mav_msgs::RollPitchYawrateThrustConstPtr msg) {
      if (ignore_rpyt_messages_) {
        ROS_FATAL(
            "Recieved roll_pitch_yaw_thrust_rate message, but "
            "ignore_rpyt_messages_ is true: the most likely cause of this "
            "is a failure to specify the thrust_scaling_factor, "
            "yaw_rate_scaling_factor or system_mass_kg parameters");
        return;
      }
      // the masks are much more limited than the docs would suggest so we don't use them
      uint8_t type_mask = 0;
      geometry_msgs::Quaternion orientation = tf::createQuaternionMsgFromRollPitchYaw(msg->roll, msg->pitch, 0);
<<<<<<< HEAD
      // geometry_msgs::Quaternion orientation = tf::createQuaternionMsgFromRollPitchYaw(1.0, 2.0, 3.0);
=======
>>>>>>> 3e04f584
      double thrust = std::min(1.0, std::max(0.0, msg->thrust.z * thrust_scaling_ * system_mass_kg_));
      
      Eigen::Quaterniond desired_orientation;
      Eigen::Vector3d body_rate;
      tf::quaternionMsgToEigen(orientation, desired_orientation);
      
      // Transform desired orientation to represent aircraft->NED,
      // MAVROS operates on orientation of base_link->ENU
      auto ned_desired_orientation = ftf::transform_orientation_enu_ned(
          ftf::transform_orientation_baselink_aircraft(
              desired_orientation));
      body_rate.x() = 0;
      body_rate.y() = 0;
      body_rate.z() = -yaw_rate_scaling_ * msg->yaw_rate;
<<<<<<< HEAD
      // body_rate.z() = -1.0 * msg->yaw_rate;;
      set_attitude_target(msg->header.stamp.toNSec() / 1000000, type_mask,
                          ned_desired_orientation, body_rate, thrust);
      // ROS_INFO("hiiiii");
      //ROS_INFO_THROTTLE(1.0,"rpyt cb success inner");
=======
      set_attitude_target(msg->header.stamp.toNSec() / 1000000, type_mask,
                          ned_desired_orientation, body_rate, thrust);
>>>>>>> 3e04f584
    }
};
}	// namespace std_plugins
}	// namespace mavros

#include <pluginlib/class_list_macros.h>
PLUGINLIB_EXPORT_CLASS(mavros::std_plugins::SetpointRawPlugin, mavros::plugin::PluginBase)<|MERGE_RESOLUTION|>--- conflicted
+++ resolved
@@ -61,20 +61,13 @@
 	      ignore_rpyt_messages_ = true;
 	    }
 
-<<<<<<< HEAD
-            ROS_INFO("rpyt cb success init!");
+    ROS_INFO("rpyt cb success init!");
 
 		local_sub = sp_nh.subscribe("local", 10, &SetpointRawPlugin::local_cb, this);
 		global_sub = sp_nh.subscribe("global", 10, &SetpointRawPlugin::global_cb, this);
 		attitude_sub = sp_nh.subscribe("attitude", 10, &SetpointRawPlugin::attitude_cb, this);
 		rpyt_sub = sp_nh.subscribe("roll_pitch_yawrate_thrust", 10, &SetpointRawPlugin::rpyt_cb,
-		this, ros::TransportHints().tcpNoDelay());
-=======
-		local_sub = sp_nh.subscribe("local", 10, &SetpointRawPlugin::local_cb, this);
-		global_sub = sp_nh.subscribe("global", 10, &SetpointRawPlugin::global_cb, this);
-		attitude_sub = sp_nh.subscribe("attitude", 10, &SetpointRawPlugin::attitude_cb, this);
-		rpyt_sub = sp_nh.subscribe("roll_pitch_yawrate_thrust", 10, &SetpointRawPlugin::rpyt_cb, this);
->>>>>>> 3e04f584
+		  this, ros::TransportHints().tcpNoDelay());
 		target_local_pub = sp_nh.advertise<mavros_msgs::PositionTarget>("target_local", 10);
 		target_global_pub = sp_nh.advertise<mavros_msgs::GlobalPositionTarget>("target_global", 10);
 		target_attitude_pub = sp_nh.advertise<mavros_msgs::AttitudeTarget>("target_attitude", 10);
@@ -300,10 +293,6 @@
       // the masks are much more limited than the docs would suggest so we don't use them
       uint8_t type_mask = 0;
       geometry_msgs::Quaternion orientation = tf::createQuaternionMsgFromRollPitchYaw(msg->roll, msg->pitch, 0);
-<<<<<<< HEAD
-      // geometry_msgs::Quaternion orientation = tf::createQuaternionMsgFromRollPitchYaw(1.0, 2.0, 3.0);
-=======
->>>>>>> 3e04f584
       double thrust = std::min(1.0, std::max(0.0, msg->thrust.z * thrust_scaling_ * system_mass_kg_));
       
       Eigen::Quaterniond desired_orientation;
@@ -318,16 +307,8 @@
       body_rate.x() = 0;
       body_rate.y() = 0;
       body_rate.z() = -yaw_rate_scaling_ * msg->yaw_rate;
-<<<<<<< HEAD
-      // body_rate.z() = -1.0 * msg->yaw_rate;;
       set_attitude_target(msg->header.stamp.toNSec() / 1000000, type_mask,
                           ned_desired_orientation, body_rate, thrust);
-      // ROS_INFO("hiiiii");
-      //ROS_INFO_THROTTLE(1.0,"rpyt cb success inner");
-=======
-      set_attitude_target(msg->header.stamp.toNSec() / 1000000, type_mask,
-                          ned_desired_orientation, body_rate, thrust);
->>>>>>> 3e04f584
     }
 };
 }	// namespace std_plugins
