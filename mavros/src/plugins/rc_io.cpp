/**
 * @brief RC IO plugin
 * @file rc_io.cpp
 * @author Vladimir Ermakov <vooon341@gmail.com>
 *
 * @addtogroup plugin
 * @{
 */
/*
 * Copyright 2014,2015,2016 Vladimir Ermakov.
 *
 * This file is part of the mavros package and subject to the license terms
 * in the top-level LICENSE file of the mavros repository.
 * https://github.com/mavlink/mavros/tree/master/LICENSE.md
 */

#include <mavros/mavros_plugin.h>

#include <sensor_msgs/Joy.h>
#include <mavros_msgs/RCOut.h>
#include <mavros_msgs/OverrideRCIn.h>

namespace mavros {
namespace std_plugins {
/**
 * @brief RC IO plugin
 */
class RCIOPlugin : public plugin::PluginBase {
public:
<<<<<<< HEAD

	static constexpr double kStickMax = 2000;
	static constexpr double kStickMin = 1000;

	RCIOPlugin() :
=======
	RCIOPlugin() : PluginBase(),
>>>>>>> 696674a4
		rc_nh("~rc"),
		raw_rc_in(0),
		raw_rc_out(0),
		has_rc_channels_msg(false)
	{ }

	void initialize(UAS &uas_)
	{
		PluginBase::initialize(uas_);

		rc_in_pub = rc_nh.advertise<sensor_msgs::Joy>("in", 10);
		rc_out_pub = rc_nh.advertise<mavros_msgs::RCOut>("out", 10);
		override_sub = rc_nh.subscribe("override", 10, &RCIOPlugin::override_cb, this);

		enable_connection_cb();
	};

	Subscriptions get_subscriptions() {
		return {
			       make_handler(&RCIOPlugin::handle_rc_channels_raw),
			       make_handler(&RCIOPlugin::handle_rc_channels),
			       make_handler(&RCIOPlugin::handle_servo_output_raw),
		};
	}

private:
	using lock_guard = std::lock_guard<std::mutex>;
	std::mutex mutex;
	ros::NodeHandle rc_nh;

	std::vector<uint16_t> raw_rc_in;
	std::vector<uint16_t> raw_rc_out;
	std::atomic<bool> has_rc_channels_msg;

	ros::Publisher rc_in_pub;
	ros::Publisher rc_out_pub;
	ros::Subscriber override_sub;

	/* -*- rx handlers -*- */

<<<<<<< HEAD
	void send_rc_data(const ros::Time& stamp, const int rssi){
		sensor_msgs::Joy rcin_msg;

		rcin_msg.header.stamp = stamp;
		//if rssi > 0, rc is on and so we set first button
		rcin_msg.buttons.push_back(rssi > 0);

		if(raw_rc_in.size() < 6){
			ROS_FATAL("RC has too few control inputs and cannot be used, DO NOT FLY");
		}
		else{

			std::vector<double> inputs;
			for(const uint16_t& raw_rc_channel : raw_rc_in){
			//convert to range -1 to 1
				inputs.push_back((static_cast<double>(raw_rc_channel) - kStickMin) / (kStickMax - kStickMin));
				inputs.back() = 2*inputs.back() - 1;
				//ensure it is really in range
				inputs.back() = std::min(std::max(inputs.back(),-1.0),1.0);
			}

			//force switches to be in extreme positions
			for(size_t i = 4; i < 7; ++i){
				//1 is active so we are a bit conservative here
				if(inputs[i] < 0.5){
					inputs[i] = -1.0;
				}else{
					inputs[i] = 1.0;
				}
			}

			//weird ordering and inversions to match asctec interface
			rcin_msg.axes.push_back(inputs[2]);
			rcin_msg.axes.push_back(-inputs[1]);
			rcin_msg.axes.push_back(inputs[0]);
			rcin_msg.axes.push_back(-inputs[3]);
			rcin_msg.axes.push_back(inputs[4]);
			rcin_msg.axes.push_back(inputs[6]);
			rcin_msg.axes.push_back(inputs[5]);

			rc_in_pub.publish(rcin_msg);
		}
	}

	void handle_rc_channels_raw(const mavlink_message_t *msg, uint8_t sysid, uint8_t compid) {
		mavlink_rc_channels_raw_t port;
		mavlink_msg_rc_channels_raw_decode(msg, &port);
		lock_guard lock(mutex);

=======
	void handle_rc_channels_raw(const mavlink::mavlink_message_t *msg, mavlink::common::msg::RC_CHANNELS_RAW &port)
	{
>>>>>>> 696674a4
		/* if we receive RC_CHANNELS, drop RC_CHANNELS_RAW */
		if (has_rc_channels_msg)
			return;

		lock_guard lock(mutex);

		size_t offset = port.port * 8;
		if (raw_rc_in.size() < offset + 8)
			raw_rc_in.resize(offset + 8);

		// [[[cog:
		// import cog
		// for i in range(1, 9):
		//     cog.outl("raw_rc_in[offset + %d] = port.chan%d_raw;" % (i - 1, i))
		// ]]]
		raw_rc_in[offset + 0] = port.chan1_raw;
		raw_rc_in[offset + 1] = port.chan2_raw;
		raw_rc_in[offset + 2] = port.chan3_raw;
		raw_rc_in[offset + 3] = port.chan4_raw;
		raw_rc_in[offset + 4] = port.chan5_raw;
		raw_rc_in[offset + 5] = port.chan6_raw;
		raw_rc_in[offset + 6] = port.chan7_raw;
		raw_rc_in[offset + 7] = port.chan8_raw;
		// [[[end]]] (checksum: fcb14b1ddfff9ce7dd02f5bd03825cff)

<<<<<<< HEAD
		send_rc_data(uas->synchronise_stamp(port.time_boot_ms), port.rssi);
=======
		auto rcin_msg = boost::make_shared<mavros_msgs::RCIn>();

		rcin_msg->header.stamp = m_uas->synchronise_stamp(port.time_boot_ms);
		rcin_msg->rssi = port.rssi;
		rcin_msg->channels = raw_rc_in;
>>>>>>> 696674a4

	}

	void handle_rc_channels(const mavlink::mavlink_message_t *msg, mavlink::common::msg::RC_CHANNELS &channels)
	{
		constexpr size_t MAX_CHANCNT = 18;
		lock_guard lock(mutex);

		ROS_INFO_COND_NAMED(!has_rc_channels_msg, "rc", "RC_CHANNELS message detected!");
		has_rc_channels_msg = true;

		if (channels.chancount > MAX_CHANCNT) {
			ROS_WARN_THROTTLE_NAMED(60, "rc",
						"FCU receives %u RC channels, but RC_CHANNELS can store %zu",
						channels.chancount, MAX_CHANCNT);

			channels.chancount = MAX_CHANCNT;
		}

		raw_rc_in.resize(channels.chancount);

		// switch works as start point selector.
		switch (channels.chancount) {
		// [[[cog:
		// for i in range(18, 0, -1):
		//     cog.outl("case %2d: raw_rc_in[%2d] = channels.chan%d_raw;" % (i, i - 1, i))
		// ]]]
		case 18: raw_rc_in[17] = channels.chan18_raw;
		case 17: raw_rc_in[16] = channels.chan17_raw;
		case 16: raw_rc_in[15] = channels.chan16_raw;
		case 15: raw_rc_in[14] = channels.chan15_raw;
		case 14: raw_rc_in[13] = channels.chan14_raw;
		case 13: raw_rc_in[12] = channels.chan13_raw;
		case 12: raw_rc_in[11] = channels.chan12_raw;
		case 11: raw_rc_in[10] = channels.chan11_raw;
		case 10: raw_rc_in[ 9] = channels.chan10_raw;
		case  9: raw_rc_in[ 8] = channels.chan9_raw;
		case  8: raw_rc_in[ 7] = channels.chan8_raw;
		case  7: raw_rc_in[ 6] = channels.chan7_raw;
		case  6: raw_rc_in[ 5] = channels.chan6_raw;
		case  5: raw_rc_in[ 4] = channels.chan5_raw;
		case  4: raw_rc_in[ 3] = channels.chan4_raw;
		case  3: raw_rc_in[ 2] = channels.chan3_raw;
		case  2: raw_rc_in[ 1] = channels.chan2_raw;
		case  1: raw_rc_in[ 0] = channels.chan1_raw;
		// [[[end]]] (checksum: 56e9ab5407bd2c864abde230a6cf3fed)
		case  0: break;
		}

<<<<<<< HEAD
		send_rc_data(uas->synchronise_stamp(channels.time_boot_ms), channels.rssi);
=======
		auto rcin_msg = boost::make_shared<mavros_msgs::RCIn>();

		rcin_msg->header.stamp = m_uas->synchronise_stamp(channels.time_boot_ms);
		rcin_msg->rssi = channels.rssi;
		rcin_msg->channels = raw_rc_in;

		rc_in_pub.publish(rcin_msg);
>>>>>>> 696674a4
	}

	void handle_servo_output_raw(const mavlink::mavlink_message_t *msg, mavlink::common::msg::SERVO_OUTPUT_RAW &port)
	{
		lock_guard lock(mutex);

		size_t offset = port.port * 8;
		if (raw_rc_out.size() < offset + 8)
			raw_rc_out.resize(offset + 8);

		// [[[cog:
		// for i in range(1, 9):
		//     cog.outl("raw_rc_out[offset + %d] = port.servo%d_raw;" % (i - 1, i))
		// ]]]
		raw_rc_out[offset + 0] = port.servo1_raw;
		raw_rc_out[offset + 1] = port.servo2_raw;
		raw_rc_out[offset + 2] = port.servo3_raw;
		raw_rc_out[offset + 3] = port.servo4_raw;
		raw_rc_out[offset + 4] = port.servo5_raw;
		raw_rc_out[offset + 5] = port.servo6_raw;
		raw_rc_out[offset + 6] = port.servo7_raw;
		raw_rc_out[offset + 7] = port.servo8_raw;
		// [[[end]]] (checksum: 946d524fe9fbaa3e52fbdf8a905fbf0f)

		auto rcout_msg = boost::make_shared<mavros_msgs::RCOut>();

		// XXX: Why time_usec is 32 bit? We should test that.
		uint64_t time_usec = port.time_usec;

		rcout_msg->header.stamp = m_uas->synchronise_stamp(time_usec);
		rcout_msg->channels = raw_rc_out;

		rc_out_pub.publish(rcout_msg);
	}

	/* -*- callbacks -*- */

	void connection_cb(bool connected) override
	{
		lock_guard lock(mutex);
		raw_rc_in.clear();
		raw_rc_out.clear();
		has_rc_channels_msg = false;
	}

	void override_cb(const mavros_msgs::OverrideRCIn::ConstPtr req)
	{
		if (!m_uas->is_ardupilotmega() && !m_uas->is_px4())
			ROS_WARN_THROTTLE_NAMED(30, "rc", "RC override not supported by this FCU!");

		mavlink::common::msg::RC_CHANNELS_OVERRIDE ovr;
		ovr.target_system = m_uas->get_tgt_system();
		ovr.target_component = m_uas->get_tgt_component();

		// [[[cog:
		// for i in range(1, 9):
		//     cog.outl("ovr.chan%d_raw = req->channels[%d];" % (i, i - 1))
		// ]]]
		ovr.chan1_raw = req->channels[0];
		ovr.chan2_raw = req->channels[1];
		ovr.chan3_raw = req->channels[2];
		ovr.chan4_raw = req->channels[3];
		ovr.chan5_raw = req->channels[4];
		ovr.chan6_raw = req->channels[5];
		ovr.chan7_raw = req->channels[6];
		ovr.chan8_raw = req->channels[7];
		// [[[end]]] (checksum: bd27f3e85f5ab614ce1332ae3f4c6ebd)

		UAS_FCU(m_uas)->send_message_ignore_drop(ovr);
	}
};
}	// namespace std_plugins
}	// namespace mavros

#include <pluginlib/class_list_macros.h>
PLUGINLIB_EXPORT_CLASS(mavros::std_plugins::RCIOPlugin, mavros::plugin::PluginBase)<|MERGE_RESOLUTION|>--- conflicted
+++ resolved
@@ -27,15 +27,7 @@
  */
 class RCIOPlugin : public plugin::PluginBase {
 public:
-<<<<<<< HEAD
-
-	static constexpr double kStickMax = 2000;
-	static constexpr double kStickMin = 1000;
-
-	RCIOPlugin() :
-=======
 	RCIOPlugin() : PluginBase(),
->>>>>>> 696674a4
 		rc_nh("~rc"),
 		raw_rc_in(0),
 		raw_rc_out(0),
@@ -76,60 +68,8 @@
 
 	/* -*- rx handlers -*- */
 
-<<<<<<< HEAD
-	void send_rc_data(const ros::Time& stamp, const int rssi){
-		sensor_msgs::Joy rcin_msg;
-
-		rcin_msg.header.stamp = stamp;
-		//if rssi > 0, rc is on and so we set first button
-		rcin_msg.buttons.push_back(rssi > 0);
-
-		if(raw_rc_in.size() < 6){
-			ROS_FATAL("RC has too few control inputs and cannot be used, DO NOT FLY");
-		}
-		else{
-
-			std::vector<double> inputs;
-			for(const uint16_t& raw_rc_channel : raw_rc_in){
-			//convert to range -1 to 1
-				inputs.push_back((static_cast<double>(raw_rc_channel) - kStickMin) / (kStickMax - kStickMin));
-				inputs.back() = 2*inputs.back() - 1;
-				//ensure it is really in range
-				inputs.back() = std::min(std::max(inputs.back(),-1.0),1.0);
-			}
-
-			//force switches to be in extreme positions
-			for(size_t i = 4; i < 7; ++i){
-				//1 is active so we are a bit conservative here
-				if(inputs[i] < 0.5){
-					inputs[i] = -1.0;
-				}else{
-					inputs[i] = 1.0;
-				}
-			}
-
-			//weird ordering and inversions to match asctec interface
-			rcin_msg.axes.push_back(inputs[2]);
-			rcin_msg.axes.push_back(-inputs[1]);
-			rcin_msg.axes.push_back(inputs[0]);
-			rcin_msg.axes.push_back(-inputs[3]);
-			rcin_msg.axes.push_back(inputs[4]);
-			rcin_msg.axes.push_back(inputs[6]);
-			rcin_msg.axes.push_back(inputs[5]);
-
-			rc_in_pub.publish(rcin_msg);
-		}
-	}
-
-	void handle_rc_channels_raw(const mavlink_message_t *msg, uint8_t sysid, uint8_t compid) {
-		mavlink_rc_channels_raw_t port;
-		mavlink_msg_rc_channels_raw_decode(msg, &port);
-		lock_guard lock(mutex);
-
-=======
 	void handle_rc_channels_raw(const mavlink::mavlink_message_t *msg, mavlink::common::msg::RC_CHANNELS_RAW &port)
 	{
->>>>>>> 696674a4
 		/* if we receive RC_CHANNELS, drop RC_CHANNELS_RAW */
 		if (has_rc_channels_msg)
 			return;
@@ -155,15 +95,11 @@
 		raw_rc_in[offset + 7] = port.chan8_raw;
 		// [[[end]]] (checksum: fcb14b1ddfff9ce7dd02f5bd03825cff)
 
-<<<<<<< HEAD
-		send_rc_data(uas->synchronise_stamp(port.time_boot_ms), port.rssi);
-=======
 		auto rcin_msg = boost::make_shared<mavros_msgs::RCIn>();
 
 		rcin_msg->header.stamp = m_uas->synchronise_stamp(port.time_boot_ms);
 		rcin_msg->rssi = port.rssi;
 		rcin_msg->channels = raw_rc_in;
->>>>>>> 696674a4
 
 	}
 
@@ -213,9 +149,6 @@
 		case  0: break;
 		}
 
-<<<<<<< HEAD
-		send_rc_data(uas->synchronise_stamp(channels.time_boot_ms), channels.rssi);
-=======
 		auto rcin_msg = boost::make_shared<mavros_msgs::RCIn>();
 
 		rcin_msg->header.stamp = m_uas->synchronise_stamp(channels.time_boot_ms);
@@ -223,7 +156,6 @@
 		rcin_msg->channels = raw_rc_in;
 
 		rc_in_pub.publish(rcin_msg);
->>>>>>> 696674a4
 	}
 
 	void handle_servo_output_raw(const mavlink::mavlink_message_t *msg, mavlink::common::msg::SERVO_OUTPUT_RAW &port)
