--- conflicted
+++ resolved
@@ -44,10 +44,7 @@
 		PluginBase::initialize(uas_);
 
 		//cmd_vel usually is the topic used for velocity control in many controllers / planners
-<<<<<<< HEAD
 		vel_sub = sp_nh.subscribe("cmd_vel", 10, &SetpointVelocityPlugin::vel_cb, this, ros::TransportHints().tcpNoDelay());
-=======
-		vel_sub = sp_nh.subscribe("cmd_vel", 10, &SetpointVelocityPlugin::vel_cb, this);
 		vel_unstamped_sub = sp_nh.subscribe("cmd_vel_unstamped", 10, &SetpointVelocityPlugin::vel_unstamped_cb, this);
 		mav_frame_srv = sp_nh.advertiseService("mav_frame", &SetpointVelocityPlugin::set_mav_frame_cb, this);
 
@@ -58,7 +55,6 @@
 		} else {
 			mav_frame = utils::mav_frame_from_str(mav_frame_str);
 		}
->>>>>>> 48e119fa
 	}
 
 	Subscriptions get_subscriptions()
