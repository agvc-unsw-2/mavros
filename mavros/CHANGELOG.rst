--- conflicted
+++ resolved
@@ -2,16 +2,6 @@
 Changelog for package mavros
 ^^^^^^^^^^^^^^^^^^^^^^^^^^^^
 
-<<<<<<< HEAD
-0.17.4 (2016-06-23)
--------------------
-* Ran uncrustify on hil_controls plugin
-* Utilizing synchronise_stamp and adding reference to MAVLINK msg documentation
-* Added a plugin that publishes HIL_CONTROLS as ROS messages
-* Revert "readme: update CI, no more MAVLINK_DIALECT"
-  This reverts commit 1510deb2c5db12441cf9e44175fdb8a8889a8af6.
-* readme: update CI, no more MAVLINK_DIALECT
-=======
 0.26.3 (2018-08-21)
 -------------------
 * test: Fix sensor orientation. RPY 315 was removed in recent mavlink.
@@ -620,7 +610,6 @@
 * node: prepare new plugin loading
 * node: Rename plugib base class - API incompatible to old class
 * labmavconn: finding sigsegv
->>>>>>> 48e119fa
 * Contributors: Pavel, Vladimir Ermakov
 
 0.17.3 (2016-05-20)
