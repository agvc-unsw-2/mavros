--- conflicted
+++ resolved
@@ -113,12 +113,7 @@
   src/plugins/dummy.cpp
   src/plugins/sys_status.cpp
   src/plugins/sys_time.cpp
-<<<<<<< HEAD
-  src/plugins/range_pub.cpp
-  src/plugins/imu_pub.cpp
-=======
   src/plugins/imu.cpp
->>>>>>> 48e119fa
   src/plugins/param.cpp
   src/plugins/waypoint.cpp
   src/plugins/rc_io.cpp
@@ -137,13 +132,9 @@
   src/plugins/actuator_control.cpp
   src/plugins/manual_control.cpp
   src/plugins/altitude.cpp
-<<<<<<< HEAD
-  src/plugins/hil_controls.cpp
-=======
   src/plugins/hil.cpp
   src/plugins/home_position.cpp
   src/plugins/wind_estimation.cpp
->>>>>>> 48e119fa
 )
 add_dependencies(mavros_plugins
   mavros
