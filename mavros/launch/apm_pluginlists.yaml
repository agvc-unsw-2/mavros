plugin_blacklist:
# common
- actuator_control
- ftp
- safety_area
- hil
# extras
- altitude
- debug_value
- image_pub
- px4flow
<<<<<<< HEAD
- 'vision_*'
- distance_sensor
#- vibration
- altitude
=======
- vibration
- vision_speed_estimate
>>>>>>> 48e119fa

plugin_whitelist: []
#- 'sys_*'<|MERGE_RESOLUTION|>--- conflicted
+++ resolved
@@ -9,15 +9,8 @@
 - debug_value
 - image_pub
 - px4flow
-<<<<<<< HEAD
-- 'vision_*'
-- distance_sensor
-#- vibration
-- altitude
-=======
 - vibration
 - vision_speed_estimate
->>>>>>> 48e119fa
 
 plugin_whitelist: []
 #- 'sys_*'