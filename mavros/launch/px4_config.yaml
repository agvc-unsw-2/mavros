--- conflicted
+++ resolved
@@ -232,7 +232,6 @@
 vibration:
   frame_id: "base_link"
 
-<<<<<<< HEAD
 # wheel_odometry
 wheel_odometry:
   count: 2           # number of wheels to compute odometry
@@ -250,6 +249,3 @@
     child_frame_id: "base_link"
 
 # vim:set ts=2 sw=2 et:
-=======
-# vim:set ts=2 sw=2 et:
->>>>>>> b54022d4
