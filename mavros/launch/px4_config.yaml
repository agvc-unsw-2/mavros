--- conflicted
+++ resolved
@@ -251,9 +251,6 @@
 vibration:
   frame_id: "base_link"
 
-<<<<<<< HEAD
-# vim:set ts=2 sw=2 et:
-=======
 # wheel_odometry
 wheel_odometry:
   count: 2           # number of wheels to compute odometry
@@ -271,4 +268,3 @@
     child_frame_id: "base_link"
 
 # vim:set ts=2 sw=2 et:
->>>>>>> 3e04f584
