--- conflicted
+++ resolved
@@ -19,15 +19,11 @@
   ExtendedState.msg
   FileEntry.msg
   GlobalPositionTarget.msg
-<<<<<<< HEAD
-  HilControls.msg
-=======
   HilActuatorControls.msg
   HilControls.msg
   HilGPS.msg
   HilSensor.msg
   HilStateQuaternion.msg
->>>>>>> 48e119fa
   HomePosition.msg
   LogData.msg
   LogEntry.msg
