--- conflicted
+++ resolved
@@ -1,11 +1,7 @@
 <?xml version="1.0"?>
 <package format="2">
   <name>mavros_msgs</name>
-<<<<<<< HEAD
-  <version>0.17.5</version>
-=======
   <version>0.26.3</version>
->>>>>>> 696674a4
   <description>
     mavros_msgs defines messages for <a href="http://wiki.ros.org/mavros">MAVROS</a>.
   </description>
