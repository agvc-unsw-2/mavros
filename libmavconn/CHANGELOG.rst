^^^^^^^^^^^^^^^^^^^^^^^^^^^^^^^^
Changelog for package libmavconn
^^^^^^^^^^^^^^^^^^^^^^^^^^^^^^^^

<<<<<<< HEAD
0.17.4 (2016-06-23)
-------------------
=======
0.26.3 (2018-08-21)
-------------------
* Prevent MAVConnTCPClient::do_recv and MAVConnTCPServer::do_accept from running after destruction has begun
* libmavconn/CMakeLists.txt: link mavconn-test against pthread
* Contributors: mlvov

0.26.2 (2018-08-08)
-------------------

0.26.1 (2018-07-19)
-------------------

0.26.0 (2018-06-06)
-------------------
* libmavconn: add scheme for permanent UDP broadcasting
* test python 3 f-string formatting
* Contributors: Oleg Kalachev, Vladimir Ermakov

0.25.1 (2018-05-14)
-------------------
* lib `#1026 <https://github.com/mavlink/mavros/issues/1026>`_: fix logInform compat
* lib `#1026 <https://github.com/mavlink/mavros/issues/1026>`_: add compat header for older console-bridge
* Contributors: Vladimir Ermakov

0.25.0 (2018-05-11)
-------------------
* lib: console-bridge uses macroses...
* lib: fixing console-bridge now prefixed
* Contributors: Vladimir Ermakov

0.24.0 (2018-04-05)
-------------------
* libmavconn: make serial.cpp more portable
* libmavconn : enable low-latency mode on Linux
  Some common USB-UART convertors like the FTDI accumulates individual bytes from the serial link
  in order to send them in a single USB packet (Nagling). This commit sets the ASYNC_LOW_LATENCY flag,
  which the FTDI kernel driver interprets as a request to drop the Nagling timer to 1ms (i.e send all
  accumulated bytes after 1ms.)
  This reduces average link RTT to under 5ms at 921600 baud, and enables the use of mavros in
  systems where low latency is required to get good performance for e.g estimation and controls.
* Contributors: Mohammed Kabir, Vladimir Ermakov

0.23.3 (2018-03-09)
-------------------
* libmavconn: better preprocessor conditions for serial workaround
* libmavconn : fix hardware flow control setting for Boost < v1.66
  This commit fixes handling of hardware flow control. Due to bugs in Boost, set_option() would not work for flow control settings. This is fixed in Boost v1.66. Relevant Boost commit : https://github.com/boostorg/asio/commit/619cea4356
* lib cmake: disable debug message
* lib: simplify geolib cmake module, try to fix CI
* Contributors: Mohammed Kabir, Vladimir Ermakov

0.23.2 (2018-03-07)
-------------------
* mavconn: small style fix
* Libmavconn : Set the serial port on Raw mode to prevent EOF error
* Libmavconn: ensure the ports are cleanly closed before end connexions.
* Contributors: Pierre Kancir, Vladimir Ermakov

0.23.1 (2018-02-27)
-------------------
* compile also with boost >= 1.66.0
  In boost 1.66.0, which includes boost-asio 1.12.0, the asio
  interfaces have been changed to follow the "C++ Extensions for
  Networking" Technical Specification [1]. As a consequence,
  resolvers now produce ranges rather than iterators.
  In boost < 1.66.0, resolver.resolve returns an iterator that must
  be passed to `std::for_each`. As this iterator in boost < 1.66.0
  does not provide begin() and end() member functions, it cannot be
  simply turned into a proper range.
  For boost >= 1.66.0, resolver.resolve returns a range, which
  can be just iterated through with `for (auto v : _)` syntax.
  As it is not possible to have one way to iterate through the result
  independent of the boost version, a preprocessing directive selects
  the proper synactic iteration construction depending on the provided
  boost-asio library version [2].
  This way, this commit is backwards compatible with boost < 1.66.0
  and compiles properly with boost >= 1.66.0.
  The issue was identified in a build with the cross-compilation tool
  chain provided in the meta-ros OpenEmbedded layer [3].
  [1] http://www.boost.org/doc/libs/1_66_0/doc/html/boost_asio/net_ts.html
  [2] https://github.com/boostorg/asio/commit/0c9cbdfbf217146c096265b5eb56089e8cebe608
  [3] http://github.com/bmwcarit/meta-ros
  Signed-off-by: Lukas Bulwahn <lukas.bulwahn@gmail.com>
* Contributors: Lukas Bulwahn

0.23.0 (2018-02-03)
-------------------
* libmavconn: warn->debug table entry message
* Contributors: Anthony Lamping

0.22.0 (2017-12-11)
-------------------

0.21.5 (2017-11-16)
-------------------

0.21.4 (2017-11-01)
-------------------
* cmake: do not warn about datasets, only abuse CI where that messages threated as a problem.
* Contributors: Vladimir Ermakov

0.21.3 (2017-10-28)
-------------------

0.21.2 (2017-09-25)
-------------------

0.21.1 (2017-09-22)
-------------------

0.21.0 (2017-09-14)
-------------------

0.20.1 (2017-08-28)
-------------------
* lib: Fix compilation with mavlink 2017.8.26
* Contributors: Vladimir Ermakov

0.20.0 (2017-08-23)
-------------------
* geolib: datasets: warn when not installed; update install script; launch SIGINT when not installed (`#778 <https://github.com/mavlink/mavros/issues/778>`_)
  * geolib: make dataset install mandatory
  * travis_ci: install python3; use geographiclib-datasets-download
  * CMakeLists.txt: set datasets path
  * travis_ci: create a path for the geoid dataset
  * travis_ci: remove python3 install
  * CMakeLists.txt: remove restriction regarding the geoid model
  * CMakeLists.txt: only launch a warning if the geoid dataset is not installed
  * CMakeLists.txt: simplify dataset path search and presentation
  * scripts: install_geographiclib_datasets becomes version aware
  * uas_data: dataset init: shutdown node if exception caught
  * README: update GeographicLib info; geolib install script: check for more OS versions
  * uas_data: small typo fix
  * install_geolib_datasets: some fix
  * CMakeLists.txt: be more clear on geoid dataset fault
  * CMakeLists: push check geolib datasets to a cmake module
  * travis_ci: update ppa repository
  * uas_data: shutdown node and increase log level instead
  * install_geographiclib_datasets: simplify script to only check download script version available
  * uas_data: remove signal.h import
* Move FindGeographicLib.cmake to libmavconn, that simplify installation, simplify datasets instattator
* Contributors: Nuno Marques, Vladimir Ermakov

0.19.0 (2017-05-05)
-------------------

0.18.7 (2017-02-24)
-------------------
* readme: Add serial-hwfc:// proto
* libmavconn `#649 <https://github.com/mavlink/mavros/issues/649>`_: Add serial-hwfc:// proto (serial + hardware flow control)
  Note: not all platforms support setting
  Boost::asio::serial_port_base::flow_control::hardware option.
* Contributors: Vladimir Ermakov

0.18.6 (2017-02-07)
-------------------
* lib `#626 <https://github.com/mavlink/mavros/issues/626>`_: Porting of PR `#650 <https://github.com/mavlink/mavros/issues/650>`_ - Fix OSX pthread set name.
* Contributors: Fadri Furrer

0.18.5 (2016-12-12)
-------------------

0.18.4 (2016-11-11)
-------------------
* Update README for all packages
* Contributors: Vladimir Ermakov

0.18.3 (2016-07-07)
-------------------
* libmavconn: Enable autoquad dialect. It fixed in mavlink 2016.7.7
* Contributors: Vladimir Ermakov

0.18.2 (2016-06-30)
-------------------
* Revert "libmavconn: Update console_bridge macroses."
  This reverts commit 73fd7f755ed919bc3c170574f514ba6525cd31a2.
  It breaks Travis builds for Indigo and Jade.
* libmavconn: Update console_bridge macroses.
  https://github.com/ros/console_bridge/issues/18
* libmavconn: tcp: enable_shared_from_this
* libmavconn: udp: enable_shared_from_this
* libmavconn: serial: enable_shared_from_this
* libmavconn: std::deque automatically free buffers
* libmavconn fix `#567 <https://github.com/mavlink/mavros/issues/567>`_: Fix tcp server stat calculation
* libmavconn: Fix debug log conn_id
* Contributors: Vladimir Ermakov

0.18.1 (2016-06-24)
-------------------

0.18.0 (2016-06-23)
-------------------
* libmavconn: Fix _KiB literal
* readme `#544 <https://github.com/mavlink/mavros/issues/544>`_: add udp-b://@ URL
* libmavconn fix `#544 <https://github.com/mavlink/mavros/issues/544>`_: New URL for UDP Broadcast (for GCS discovery)
  Broadcast v4 address used until GCS respond.
  udp-b://[bind_host][:bind_port]@[:remote_port]
* libmavconn: fix context.py.in
* libmavconn: Add protocol version selection helpers
* libmavconn: Use monotonic id for logging. Looks better than this ptr.
* node: Update plugin loading and message routing
* node: Rename plugib base class - API incompatible to old class
* labmavconn: remove set_thread_name(), add utils::format()
* libmavconn: APM dialect should be second
* libmavconn fix `#522 <https://github.com/mavlink/mavros/issues/522>`_: place generated files in source tree.
* libmavconn: Use EmPy to generate dialect-enabling files
* libmavconn: update copyright year
* libmavconn: update unit test
* libmavconn: Replace sig-slot with simple std::function() callbacks
* libmavconn: Limit send_message() queue maximum size.
* libmavconn:udp: try to make STL container handle allocations
* libmavconn: Use std::call_once() for init
* libmavconn: Leak in send_message() when it called from self IO thread (such as message_received event)
* libmavconn: update unit test
* libmavconn: support C++ serialization. Warn: RX leaks somewhere.
* libmavconn: Use MAVLink2 C++11
* labmavconn: trying to merge all dialects
* libmavconn: std::thread are invalidated before set_thread_name() called. Result is SIGSEGV
* labmavconn: finding sigsegv
* libmavconn: uncrustify
* libmavconn `#543 <https://github.com/mavlink/mavros/issues/543>`_: remove boost::signals2 (TCP)
* libmavconn `#543 <https://github.com/mavlink/mavros/issues/543>`_: remove boost::signals2 (UDP)
* libmavconn `#543 <https://github.com/mavlink/mavros/issues/543>`_: remove boost.signals2 (serial)
* libmavconn: uncrustify all
* mavconn: Import Simple Signal library (with some minor modifications).
  Source file can be found here:
  https://testbit.eu/cpp11-signal-system-performance/
* Contributors: Vladimir Ermakov
>>>>>>> 48e119fa

0.17.3 (2016-05-20)
-------------------
* libmavconn `#543 <https://github.com/mavlink/mavros/issues/543>`_: support build with mavlink 2.0 capable mavgen
* Contributors: Vladimir Ermakov

0.17.2 (2016-04-29)
-------------------

0.17.1 (2016-03-28)
-------------------
* MAVConnSerial: Stop io_service before closing serial device (Fixes `#130 <https://github.com/mavlink/mavros/issues/130>`_)
  The serial device was closed before calling io_service.stop() so io_service::run() never returned, leading to hang on join in MAVConnSerial::close()

  .. code-block::

    Backtrace:
    #0  0x00007f80217e966b in pthread_join (threadid=140188059690752, thread_return=0x0) at pthread_join.c:92
    #1  0x00007f80215602d7 in std::thread::join() ()
    #2  0x00007f8020ccc674 in mavconn::MAVConnSerial::close() ()
    #3  0x00007f8020ccc6f5 in mavconn::MAVConnSerial::~MAVConnSerial() ()
    #4  0x00007f8020cc7b2e in boost::detail::sp_counted_impl_pd<mavconn::MAVConnSerial*, boost::detail::sp_ms_deleter<mavconn::MAVConnSerial> >::dispose() ()
    #5  0x000000000040ee0a in boost::detail::sp_counted_base::release() [clone .part.27] [clone .constprop.472] ()
    #6  0x000000000041eb22 in mavros::MavRos::~MavRos() ()
    #7  0x000000000040eb38 in main ()
* Contributors: Kartik Mohta

0.17.0 (2016-02-09)
-------------------
* rebased with master
* Contributors: francois

0.16.6 (2016-02-04)
-------------------

0.16.5 (2016-01-11)
-------------------

0.16.4 (2015-12-14)
-------------------
* libmavconn `#452 <https://github.com/mavlink/mavros/issues/452>`_: remove pixhawk, add paparazzi dialects.
  Mavlink package provide information about known dialects,
  so we do not touch mavlink_dialect.h selection ifs.
* Contributors: Vladimir Ermakov

0.16.3 (2015-11-19)
-------------------

0.16.2 (2015-11-17)
-------------------

0.16.1 (2015-11-13)
-------------------

0.16.0 (2015-11-09)
-------------------

0.15.0 (2015-09-17)
-------------------

0.14.2 (2015-08-20)
-------------------

0.14.1 (2015-08-19)
-------------------

0.14.0 (2015-08-17)
-------------------

0.13.1 (2015-08-05)
-------------------

0.13.0 (2015-08-01)
-------------------
* libmavconn: simpify exception code.
* Contributors: Vladimir Ermakov

0.12.0 (2015-07-01)
-------------------
* libmavconn: UDP: Do not exit on Network unreachable error.
  Requested by @mhkabir, idea given by @adamantivm in
  https://github.com/algron/mavros/commit/48fa19f58786387b4aee804e0687d6d39a127806
* Contributors: Vladimir Ermakov

0.11.2 (2015-04-26)
-------------------
* libmavconn fix `#269 <https://github.com/vooon/mavros/issues/269>`_: override default channel getter helpers
  Default inlined mavlink getter helpers cause issue, when each
  plugin has it's own sequence number.
* libmavconn `#269 <https://github.com/vooon/mavros/issues/269>`_: add seq number to debug
* Contributors: Vladimir Ermakov

0.11.1 (2015-04-06)
-------------------

0.11.0 (2015-03-24)
-------------------
* readme: fix links
* license `#242 <https://github.com/vooon/mavros/issues/242>`_: add license files
* license `#242 <https://github.com/vooon/mavros/issues/242>`_: update libmavconn headers
* libmavconn: Fix logging (now all connections use same log name)
  Before i got several names: URL, serial0..
  But severity only changes if i changed first registered tag (URL).
  Now all debug will be enabled by one tag: `ros.rosconsole_bridge.mavconn`
  And because its only used for debugging that was ok.
* Contributors: Vladimir Ermakov

0.10.2 (2015-02-25)
-------------------
* mavconn: fix readme link
* mavconn: Licensed under BSD 3-clause too, update headers for LGPLv3.
  PX4 team asked me to support BSD license.
* Contributors: Vladimir Ermakov

0.10.1 (2015-02-02)
-------------------
* libmavconn: Workaround for gcc 4.6 <chrono>.
* libmavconn: Use C++11 for lists for_each
* Contributors: Vladimir Ermakov

0.10.0 (2015-01-24)
-------------------
* libmavconn `#154 <https://github.com/vooon/mavros/issues/154>`_: Stat sum for tcp server mode.
* libmavconn `#154 <https://github.com/vooon/mavros/issues/154>`_: Add IO usage statistics.
  TODO: tcp-l.
* libmavconn: Fix coverity CID 85784 (use of freed object)
* Contributors: Vladimir Ermakov

0.9.4 (2015-01-06)
------------------

0.9.3 (2014-12-30)
------------------
* mavconn: Add ASLUAV dialect selection.
* Contributors: Vladimir Ermakov

0.9.2 (2014-11-04)
------------------
* Fix libmavconn include destination.
  Before that change headers installed in include/libmavconn (package name)
  and it broke release builds for 0.9.1 and 0.8.4.
  Strange that prerelease build runs without errors.
  Issue `#162 <https://github.com/vooon/mavros/issues/162>`_.
* Contributors: Vladimir Ermakov

0.9.1 (2014-11-03)
------------------
* Fix libmavconn deps.
  Releases 0.9 and 0.8.3 ar broken because i forgot to add mavlink dep.
* Contributors: Vladimir Ermakov

0.9.0 (2014-11-03)
------------------

0.8.2 (2014-11-03)
------------------
* REP140: update package.xml format.
  Hydro don't accept this format correctly,
  but after split i can update.
* Contributors: Vladimir Ermakov

0.8.1 (2014-11-02)
------------------
* mavconn `#161 <https://github.com/vooon/mavros/issues/161>`_: try to fix hydro build
* mavconn `#161 <https://github.com/vooon/mavros/issues/161>`_: Move mavconn tests.
* mavconn `#161 <https://github.com/vooon/mavros/issues/161>`_: Fix headers used in mavros. Add readme.
* mavconn `#161 <https://github.com/vooon/mavros/issues/161>`_: Fix mavros build.
* mavconn `#161 <https://github.com/vooon/mavros/issues/161>`_: Move library to its own package
  Also rosconsole replaced by console_bridge, so now library can be used
  without ros infrastructure.
* Contributors: Vladimir Ermakov<|MERGE_RESOLUTION|>--- conflicted
+++ resolved
@@ -2,10 +2,6 @@
 Changelog for package libmavconn
 ^^^^^^^^^^^^^^^^^^^^^^^^^^^^^^^^
 
-<<<<<<< HEAD
-0.17.4 (2016-06-23)
--------------------
-=======
 0.26.3 (2018-08-21)
 -------------------
 * Prevent MAVConnTCPClient::do_recv and MAVConnTCPServer::do_accept from running after destruction has begun
@@ -234,7 +230,6 @@
   Source file can be found here:
   https://testbit.eu/cpp11-signal-system-performance/
 * Contributors: Vladimir Ermakov
->>>>>>> 48e119fa
 
 0.17.3 (2016-05-20)
 -------------------
